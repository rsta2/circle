--- conflicted
+++ resolved
@@ -44,15 +44,13 @@
 	u32 GetTTBR0 (void) const;
 	u32 GetContextID (void) const;
 
-<<<<<<< HEAD
 	static u32 GetCoherentPage (unsigned nSlot);
 #define COHERENT_SLOT_PROP_MAILBOX	0
 #define COHERENT_SLOT_GPIO_VIRTBUF	1
 #define COHERENT_SLOT_TOUCHBUF		2
 #define COHERENT_SLOT_PROP_MAILBOX_IRQ	3
-=======
+
 	static CMemorySystem *Get (void);
->>>>>>> d57f8759
 
 private:
 	void EnableMMU (void);
