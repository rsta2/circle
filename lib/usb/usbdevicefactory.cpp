--- conflicted
+++ resolved
@@ -119,11 +119,7 @@
 	{
 		pResult = new CUSBCDCEthernetDevice (pParent);
 	}
-<<<<<<< HEAD
-	else if (pName->Compare ("ven1a86-7523") == 0)
-=======
 	else if (FindDeviceID (pName, CUSBSerialCH341Device::GetDeviceIDTable ()))
->>>>>>> dd9bff65
 	{
 		pResult = new CUSBSerialCH341Device (pParent);
 	}
@@ -137,24 +133,4 @@
 	delete pName;
 
 	return pResult;
-}
-
-boolean CUSBDeviceFactory::FindDeviceID (CString *pName, const TUSBDeviceID *pIDTable)
-{
-	while (   pIDTable->usVendorID != 0
-	       || pIDTable->usDeviceID != 0)
-	{
-		CString String;
-		String.Format ("ven%x-%x", (unsigned) pIDTable->usVendorID,
-					   (unsigned) pIDTable->usDeviceID);
-
-		if (pName->Compare (String) == 0)
-		{
-			return TRUE;
-		}
-
-		pIDTable++;
-	}
-
-	return FALSE;
 }