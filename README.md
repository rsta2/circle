--- conflicted
+++ resolved
@@ -145,24 +145,8 @@
 The following C++ classes were added to Circle:
 
 Base library
-<<<<<<< HEAD
-=======
 
 * CClassAllocator: Support class for the class-specific allocation of objects
-
-USB library
-
-* CDWHCITransactionQueue: Queues coming USB transactions (with USE_USB_SOF_INTR enabled)
-
-Input library
-
-* CConsole: Console device using screen/USB keyboard or alternate device (e.g. CSerialDevice)
-* CKeyboardBuffer: Buffers characters entered on the USB keyboard
-* CLineDiscipline: Implements line editor function
-
-Net library
->>>>>>> 8678d22c
-
 * CSoundBaseDevice: Base class of sound devices, converts several sound formats
 
 The available Circle classes are listed in the file *doc/classes.txt*. If you have doxygen installed on your computer you can build a class documentation in *doc/html/* using:
